--- conflicted
+++ resolved
@@ -168,13 +168,8 @@
 		}
 	}
 
-<<<<<<< HEAD
-	body = common.EscapeSpecialMentions(body)
-
-	return body
-=======
+	plainMessage = common.EscapeSpecialMentions(plainMessage)
 	return plainMessage, embed
->>>>>>> a8c2830e
 }
 
 type RedditIdSlice []string
