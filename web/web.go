package web

import (
	"crypto/tls"
	"flag"
	"html/template"
	"net/http"
	"os"
	"strconv"
	"strings"
	"sync/atomic"
	"time"

	"github.com/NYTimes/gziphandler"
	"github.com/golang/crypto/acme/autocert"
	"github.com/jonas747/discordgo"
	"github.com/jonas747/yagpdb/bot/botrest"
	"github.com/jonas747/yagpdb/common"
	"github.com/jonas747/yagpdb/common/config"
	"github.com/jonas747/yagpdb/common/patreon"
	yagtmpl "github.com/jonas747/yagpdb/common/templates"
	"github.com/jonas747/yagpdb/web/discordblog"
	"github.com/natefinch/lumberjack"
	"goji.io"
	"goji.io/pat"
<<<<<<< HEAD
=======
	"html/template"
	"net/http"
	"strings"
	"sync/atomic"
	"time"
>>>>>>> 9bdc26d7
)

var (
	// Core template files
	Templates *template.Template

	Debug              = true // Turns on debug mode
	ListenAddressHTTP  = ":5000"
	ListenAddressHTTPS = ":5001"

	// Muxers
	RootMux           *goji.Mux
	CPMux             *goji.Mux
	ServerPublicMux   *goji.Mux
	ServerPubliAPIMux *goji.Mux

	properAddresses bool

	https    bool
	exthttps bool

	acceptingRequests *int32

	globalTemplateData = TemplateData(make(map[string]interface{}))

	StartedAt = time.Now()

	CurrentAd *Advertisement

	logger = common.GetFixedPrefixLogger("web")

	confAnnouncementsChannel = config.RegisterOption("yagpdb.announcements_channel", "Channel to pull announcements from and display on the control panel homepage", 0)

	confAdPath    = config.RegisterOption("yagpdb.ad.img_path", "The ad image ", "")
	confAdLinkurl = config.RegisterOption("yagpdb.ad.link", "Link to follow when clicking on the ad", "")
	confAdWidth   = config.RegisterOption("yagpdb.ad.w", "Ad width", 0)
	confAdHeight  = config.RegisterOption("yagpdb.ad.h", "Ad Height", 0)
	ConfAdVideos  = config.RegisterOption("yagpdb.ad.video_paths", "Comma seperated list of video paths in different formats", "")

	confDisableRequestLogging = config.RegisterOption("yagpdb.disable_request_logging", "Disable logging of http requests to web server", false)
)

type Advertisement struct {
	Path       template.URL
	VideoUrls  []template.URL
	VideoTypes []string
	LinkURL    template.URL
	Width      int
	Height     int
}

func init() {
	b := int32(1)
	acceptingRequests = &b

	Templates = template.New("")
	Templates = Templates.Funcs(template.FuncMap{
		"mTemplate":        mTemplate,
		"hasPerm":          hasPerm,
		"formatTime":       prettyTime,
		"roleOptions":      tmplRoleDropdown,
		"roleOptionsMulti": tmplRoleDropdownMutli,

		"textChannelOptions":      tmplChannelOpts(discordgo.ChannelTypeGuildText, "#"),
		"textChannelOptionsMulti": tmplChannelOptsMulti(discordgo.ChannelTypeGuildText, "#"),

		"voiceChannelOptions":      tmplChannelOpts(discordgo.ChannelTypeGuildVoice, ""),
		"voiceChannelOptionsMulti": tmplChannelOptsMulti(discordgo.ChannelTypeGuildVoice, ""),

		"catChannelOptions":      tmplChannelOpts(discordgo.ChannelTypeGuildCategory, ""),
		"catChannelOptionsMulti": tmplChannelOptsMulti(discordgo.ChannelTypeGuildCategory, ""),
	})

	Templates = Templates.Funcs(yagtmpl.StandardFuncMap)

	flag.BoolVar(&properAddresses, "pa", false, "Sets the listen addresses to 80 and 443")
	flag.BoolVar(&https, "https", true, "Serve web on HTTPS. Only disable when using an HTTPS reverse proxy.")
	flag.BoolVar(&exthttps, "exthttps", false, "Set if the website uses external https (through reverse proxy) but should only listen on http.")
}

func loadTemplates() {
	Templates = template.Must(Templates.ParseFiles("templates/index.html", "templates/cp_main.html",
		"templates/cp_nav.html", "templates/cp_selectserver.html", "templates/cp_logs.html",
		"templates/status.html", "templates/cp_server_home.html", "templates/cp_core_settings.html"))
}

func BaseURL() string {
	if https || exthttps {
		return "https://" + common.ConfHost.GetString()
	}

	return "http://" + common.ConfHost.GetString()
}

func Run() {
	common.RegisterPlugin(&ControlPanelPlugin{})

	loadTemplates()

	AddGlobalTemplateData("ClientID", common.ConfClientID.GetString())
	AddGlobalTemplateData("Host", common.ConfHost.GetString())
	AddGlobalTemplateData("Version", common.VERSION)
	AddGlobalTemplateData("Testing", common.Testing)

	if properAddresses {
		ListenAddressHTTP = ":80"
		ListenAddressHTTPS = ":443"
	}

	patreon.Run()

	InitOauth()
	mux := setupRoutes()

	// Start monitoring the bot
	go botrest.RunPinger()
	go pollCommandsRan()

	blogChannel := confAnnouncementsChannel.GetInt()
	if blogChannel != 0 {
		go discordblog.RunPoller(common.BotSession, int64(blogChannel), time.Minute)
	}

	LoadAd()

	logger.Info("Running webservers")
	runServers(mux)
}

func LoadAd() {
	path := confAdPath.GetString()
	linkurl := confAdLinkurl.GetString()

	CurrentAd = &Advertisement{
		Path:    template.URL(path),
		LinkURL: template.URL(linkurl),
		Width:   confAdWidth.GetInt(),
		Height:  confAdHeight.GetInt(),
	}

	videos := strings.Split(ConfAdVideos.GetString(), ",")
	for _, v := range videos {
		if v == "" {
			continue
		}
		CurrentAd.VideoUrls = append(CurrentAd.VideoUrls, template.URL(v))

		split := strings.SplitN(v, ".", 2)
		if len(split) < 2 {
			CurrentAd.VideoTypes = append(CurrentAd.VideoTypes, "unknown")
			continue
		}

		CurrentAd.VideoTypes = append(CurrentAd.VideoTypes, "video/"+split[1])
	}
}

func Stop() {
	atomic.StoreInt32(acceptingRequests, 0)
}

func IsAcceptingRequests() bool {
	return atomic.LoadInt32(acceptingRequests) != 0
}

func runServers(mainMuxer *goji.Mux) {
	if !https {
		logger.Info("Starting yagpdb web server http:", ListenAddressHTTP)

		server := &http.Server{
			Addr:        ListenAddressHTTP,
			Handler:     mainMuxer,
			IdleTimeout: time.Minute,
		}

		err := server.ListenAndServe()
		if err != nil {
			logger.Error("Failed http ListenAndServe:", err)
		}
	} else {
		logger.Info("Starting yagpdb web server http:", ListenAddressHTTP, ", and https:", ListenAddressHTTPS)

		cache := autocert.DirCache("cert")

		certManager := autocert.Manager{
			Prompt:     autocert.AcceptTOS,
			HostPolicy: autocert.HostWhitelist(common.ConfHost.GetString(), "www."+common.ConfHost.GetString()),
			Email:      common.ConfEmail.GetString(),
			Cache:      cache,
		}

		// launch the redir server
		go func() {
			unsafeHandler := &http.Server{
				Addr:        ListenAddressHTTP,
				Handler:     certManager.HTTPHandler(http.HandlerFunc(httpsRedirHandler)),
				IdleTimeout: time.Minute,
			}

			err := unsafeHandler.ListenAndServe()
			if err != nil {
				logger.Error("Failed http ListenAndServe:", err)
			}
		}()

		tlsServer := &http.Server{
			Addr:        ListenAddressHTTPS,
			Handler:     mainMuxer,
			IdleTimeout: time.Minute,
			TLSConfig: &tls.Config{
				GetCertificate: certManager.GetCertificate,
			},
		}

		err := tlsServer.ListenAndServeTLS("", "")
		if err != nil {
			logger.Error("Failed https ListenAndServeTLS:", err)
		}
	}
}

func setupRoutes() *goji.Mux {

	// setup the root routes and middlewares
	setupRootMux()

	// Guild specific public routes, does not require admin or being logged in at all
	serverPublicMux := goji.SubMux()
	serverPublicMux.Use(ActiveServerMW)
	serverPublicMux.Use(RequireActiveServer)
	serverPublicMux.Use(LoadCoreConfigMiddleware)
	serverPublicMux.Use(SetGuildMemberMiddleware)

	RootMux.Handle(pat.New("/public/:server"), serverPublicMux)
	RootMux.Handle(pat.New("/public/:server/*"), serverPublicMux)
	ServerPublicMux = serverPublicMux

	// same as above but for API stuff
	ServerPubliAPIMux = goji.SubMux()
	ServerPubliAPIMux.Use(ActiveServerMW)
	ServerPubliAPIMux.Use(RequireActiveServer)
	ServerPubliAPIMux.Use(LoadCoreConfigMiddleware)
	ServerPubliAPIMux.Use(SetGuildMemberMiddleware)

	RootMux.Handle(pat.Get("/api/:server"), ServerPubliAPIMux)
	RootMux.Handle(pat.Get("/api/:server/*"), ServerPubliAPIMux)

	ServerPubliAPIMux.Handle(pat.Get("/channelperms/:channel"), RequireActiveServer(APIHandler(HandleChanenlPermissions)))

	// Server selection has its own handler
	RootMux.Handle(pat.Get("/manage"), RenderHandler(HandleSelectServer, "cp_selectserver"))
	RootMux.Handle(pat.Get("/manage/"), RenderHandler(HandleSelectServer, "cp_selectserver"))
	RootMux.Handle(pat.Get("/status"), ControllerHandler(HandleStatus, "cp_status"))
	RootMux.Handle(pat.Get("/status/"), ControllerHandler(HandleStatus, "cp_status"))
	RootMux.Handle(pat.Post("/shard/:shard/reconnect"), ControllerHandler(HandleReconnectShard, "cp_status"))
	RootMux.Handle(pat.Post("/shard/:shard/reconnect/"), ControllerHandler(HandleReconnectShard, "cp_status"))

	RootMux.HandleFunc(pat.Get("/cp"), legacyCPRedirHandler)
	RootMux.HandleFunc(pat.Get("/cp/*"), legacyCPRedirHandler)

	// Server control panel, requires you to be an admin for the server (owner or have server management role)
	CPMux = goji.SubMux()
	CPMux.Use(RequireSessionMiddleware)
	CPMux.Use(ActiveServerMW)
	CPMux.Use(RequireActiveServer)
	CPMux.Use(LoadCoreConfigMiddleware)
	CPMux.Use(SetGuildMemberMiddleware)
	CPMux.Use(RequireServerAdminMiddleware)

	RootMux.Handle(pat.New("/manage/:server"), CPMux)
	RootMux.Handle(pat.New("/manage/:server/*"), CPMux)

	CPMux.Handle(pat.Get("/cplogs"), RenderHandler(HandleCPLogs, "cp_action_logs"))
	CPMux.Handle(pat.Get("/cplogs/"), RenderHandler(HandleCPLogs, "cp_action_logs"))
	CPMux.Handle(pat.Get("/home"), ControllerHandler(HandleServerHome, "cp_server_home"))
	CPMux.Handle(pat.Get("/home/"), ControllerHandler(HandleServerHome, "cp_server_home"))

	coreSettingsHandler := RenderHandler(nil, "cp_core_settings")

	CPMux.Handle(pat.Get("/core/"), coreSettingsHandler)
	CPMux.Handle(pat.Get("/core"), coreSettingsHandler)
	CPMux.Handle(pat.Post("/core"), ControllerPostHandler(HandlePostCoreSettings, coreSettingsHandler, CoreConfigPostForm{}, "Updated core settings"))

	RootMux.Handle(pat.Get("/guild_selection"), RequireSessionMiddleware(ControllerHandler(HandleGetManagedGuilds, "cp_guild_selection")))
	CPMux.Handle(pat.Get("/guild_selection"), RequireSessionMiddleware(ControllerHandler(HandleGetManagedGuilds, "cp_guild_selection")))

	// Set up the routes for the per server home widgets
	for _, p := range common.Plugins {
		if cast, ok := p.(PluginWithServerHomeWidget); ok {
			handler := GuildScopeCacheMW(p, ControllerHandler(cast.LoadServerHomeWidget, "cp_server_home_widget"))

			if mwares, ok2 := p.(PluginWithServerHomeWidgetMiddlewares); ok2 {
				handler = mwares.ServerHomeWidgetApplyMiddlewares(handler)
			}

			CPMux.Handle(pat.Get("/homewidgets/"+p.PluginInfo().SysName), handler)
		}
	}

	for _, plugin := range common.Plugins {
		if webPlugin, ok := plugin.(Plugin); ok {
			webPlugin.InitWeb()
			logger.Info("Initialized web plugin:", plugin.PluginInfo().Name)
		}
	}

	return RootMux
}

func setupRootMux() {
	mux := goji.NewMux()
	RootMux = mux

	if confDisableRequestLogging.GetBool() {
		requestLogger := &lumberjack.Logger{
			Filename: "access.log",
			MaxSize:  10,
		}

		mux.Use(RequestLogger(requestLogger))
	}

	// Setup fileserver
	mux.Handle(pat.Get("/static/*"), http.FileServer(http.Dir(".")))
	mux.Handle(pat.Get("/robots.txt"), http.HandlerFunc(handleRobotsTXT))

	// General middleware
	mux.Use(SkipStaticMW(gziphandler.GzipHandler, ".css", ".js", ".map"))
	mux.Use(SkipStaticMW(MiscMiddleware))
	mux.Use(SkipStaticMW(BaseTemplateDataMiddleware))
	mux.Use(SkipStaticMW(SessionMiddleware))
	mux.Use(SkipStaticMW(UserInfoMiddleware))

	// General handlers
	mux.Handle(pat.Get("/"), ControllerHandler(HandleLandingPage, "index"))
	mux.HandleFunc(pat.Get("/login"), HandleLogin)
	mux.HandleFunc(pat.Get("/confirm_login"), HandleConfirmLogin)
	mux.HandleFunc(pat.Get("/logout"), HandleLogout)
}

func httpsRedirHandler(w http.ResponseWriter, r *http.Request) {
	http.Redirect(w, r, "https://"+r.Host+r.URL.String(), http.StatusMovedPermanently)
}

func AddGlobalTemplateData(key string, data interface{}) {
	globalTemplateData[key] = data
}

func legacyCPRedirHandler(w http.ResponseWriter, r *http.Request) {
	logger.Println("Hit cp path: ", r.RequestURI)
	trimmed := strings.TrimPrefix(r.RequestURI, "/cp")
	http.Redirect(w, r, "/manage"+trimmed, http.StatusMovedPermanently)
}

func LoadHTMLTemplate(pathTesting, pathProd string) {
	path := pathProd
	if common.Testing {
		path = pathTesting
	}

	Templates = template.Must(Templates.ParseFiles(path))
}

const (
	SidebarCategoryTopLevel = "Top"
	SidebarCategoryFeeds    = "Feeds"
	SidebarCategoryTools    = "Tools"
	SidebarCategoryFun      = "Fun"
)

type SidebarItem struct {
	Name string
	URL  string
}

var sideBarItems = make(map[string][]*SidebarItem)

func AddSidebarItem(category string, sItem *SidebarItem) {
	sideBarItems[category] = append(sideBarItems[category], sItem)
}<|MERGE_RESOLUTION|>--- conflicted
+++ resolved
@@ -5,8 +5,6 @@
 	"flag"
 	"html/template"
 	"net/http"
-	"os"
-	"strconv"
 	"strings"
 	"sync/atomic"
 	"time"
@@ -23,14 +21,6 @@
 	"github.com/natefinch/lumberjack"
 	"goji.io"
 	"goji.io/pat"
-<<<<<<< HEAD
-=======
-	"html/template"
-	"net/http"
-	"strings"
-	"sync/atomic"
-	"time"
->>>>>>> 9bdc26d7
 )
 
 var (
