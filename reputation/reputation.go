--- conflicted
+++ resolved
@@ -238,11 +238,8 @@
 }
 
 func IsAdmin(gs *dstate.GuildState, member *dstate.MemberState, config *models.ReputationConfig) bool {
-<<<<<<< HEAD
-	memberPerms, _ := gs.MemberPermissions(false, gs.ID(), member.ID)
-=======
+
 	memberPerms, _ := gs.MemberPermissions(false, gs.ID, member.ID)
->>>>>>> 0de67e32
 
 	if memberPerms&discordgo.PermissionManageServer != 0 {
 		return true
