package bot

//go:generate sqlboiler --no-hooks psql

import (
	"github.com/jonas747/discordgo"
	"github.com/jonas747/dshardmanager"
	"github.com/jonas747/dshardorchestrator/node"
	"github.com/jonas747/dstate"
	"github.com/jonas747/yagpdb/bot/deletequeue"
	"github.com/jonas747/yagpdb/bot/eventsystem"
	"github.com/jonas747/yagpdb/common"
	"github.com/jonas747/yagpdb/common/pubsub"
	"github.com/mediocregopher/radix"
	"os"
	"runtime"
	"strconv"
	"sync"
	"time"
)

var (
	// When the bot was started
	Started      = time.Now()
	Enabled      bool // wether the bot is set to run at some point in this process
	Running      bool // wether the bot is currently running
	State        *dstate.State
	ShardManager *dshardmanager.Manager

	StateHandlerPtr *eventsystem.Handler

	NodeConn          *node.Conn
	UsingOrchestrator bool

	MessageDeleteQueue = deletequeue.NewQueue()

	FlagNodeID string
)

var (
	// the variables below specify shard clustering information, for splitting shards across multiple processes and machines
	// this is very work in process and does not work at all atm
	//
	// plugins that needs to perform shard specific tasks, not directly related to incoming gateway events should check here
	// to make sure the action they're doing is relevant to the current cluster (example: scheduled events should only run events for guilds on this cluster)

	// the total amount of shards this bot is set to use across all processes
	totalShardCount int

	// The shards running on this process, protected by the processShardsLock muted
	processShards     []int
	processShardsLock sync.RWMutex
)

func setup() {
<<<<<<< HEAD
	_, err := common.PQ.Exec(DBSchema)
	if err != nil {
		logger.WithError(err).Fatal("failed initializing db schema")
	}
=======
	common.InitSchema(DBSchema, "core_bot")
>>>>>>> e6e4acb5

	discordgo.IdentifyRatelimiter = &identifyRatelimiter{}

	// Things may rely on state being available at this point for initialization
	State = dstate.NewState()
	State.MaxChannelMessages = 1000
	State.MaxMessageAge = time.Hour
	// State.Debug = true
	State.ThrowAwayDMMessages = true
	State.TrackPrivateChannels = false
	State.CacheExpirey = time.Minute * 10
	go State.RunGCWorker()

	eventsystem.AddHandler(HandleReady, eventsystem.EventReady)
	StateHandlerPtr = eventsystem.AddHandler(StateHandler, eventsystem.EventAll)
	eventsystem.ConcurrentAfter = StateHandlerPtr

	eventsystem.AddHandler(ConcurrentEventHandler(EventLogger.handleEvent), eventsystem.EventAll)

	eventsystem.AddHandler(HandleGuildCreate, eventsystem.EventGuildCreate)
	eventsystem.AddHandler(HandleGuildDelete, eventsystem.EventGuildDelete)

	eventsystem.AddHandler(HandleGuildUpdate, eventsystem.EventGuildUpdate)
	eventsystem.AddHandler(HandleGuildRoleCreate, eventsystem.EventGuildRoleCreate)
	eventsystem.AddHandler(HandleGuildRoleUpdate, eventsystem.EventGuildRoleUpdate)
	eventsystem.AddHandler(HandleGuildRoleRemove, eventsystem.EventGuildRoleDelete)
	eventsystem.AddHandler(HandleChannelCreate, eventsystem.EventChannelCreate)
	eventsystem.AddHandler(HandleChannelUpdate, eventsystem.EventChannelUpdate)
	eventsystem.AddHandler(HandleChannelDelete, eventsystem.EventChannelDelete)
	eventsystem.AddHandler(HandleGuildMemberUpdate, eventsystem.EventGuildMemberUpdate)
	eventsystem.AddHandler(HandleGuildMemberAdd, eventsystem.EventGuildMemberAdd)
	eventsystem.AddHandler(HandleGuildMemberRemove, eventsystem.EventGuildMemberRemove)
	eventsystem.AddHandler(HandleGuildMembersChunk, eventsystem.EventGuildMembersChunk)
	eventsystem.AddHandler(HandleReactionAdd, eventsystem.EventMessageReactionAdd)
	eventsystem.AddHandler(HandleMessageCreate, eventsystem.EventMessageCreate)
	eventsystem.AddHandler(HandleResumed, eventsystem.EventResumed)
}

func Run() {
	setup()

	logger.Println("Running bot")

	connEvtChannel, _ := strconv.ParseInt(os.Getenv("YAGPDB_CONNEVT_CHANNEL"), 10, 64)
	connStatusChannel, _ := strconv.ParseInt(os.Getenv("YAGPDB_CONNSTATUS_CHANNEL"), 10, 64)

	// Set up shard manager
	ShardManager = dshardmanager.New(common.Conf.BotToken)
	ShardManager.LogChannel = connEvtChannel
	ShardManager.StatusMessageChannel = connStatusChannel
	ShardManager.Name = "YAGPDB"
	ShardManager.GuildCountsFunc = GuildCountsFunc
	ShardManager.SessionFunc = func(token string) (session *discordgo.Session, err error) {
		session, err = discordgo.New(token)
		if err != nil {
			return
		}

		session.StateEnabled = false
		session.LogLevel = discordgo.LogInformational
		session.SyncEvents = true

		// Certain discordgo internals expect this to be present
		// but in case of shard migration it's not, so manually assign it here
		session.State.Ready = discordgo.Ready{
			User: &discordgo.SelfUser{
				User: common.BotUser,
			},
		}

		return
	}

	// Only handler
	ShardManager.AddHandler(eventsystem.HandleEvent)

	orcheStratorAddress := os.Getenv("YAGPDB_ORCHESTRATOR_ADDRESS")
	if orcheStratorAddress != "" {
		UsingOrchestrator = true
		logger.Infof("Set to use orchestrator at address: %s", orcheStratorAddress)
	} else {
		logger.Info("Running standalone without any orchestrator")
		SetupStandalone()
	}

	go MemberFetcher.Run()
	go mergedMessageSender()

	Running = true

	if UsingOrchestrator {
		// TODO
		NodeConn = node.NewNodeConn(&NodeImpl{}, orcheStratorAddress, common.VERSION, FlagNodeID, nil)
		NodeConn.Run()
	} else {
		go ShardManager.Start()
		InitPlugins()
	}

	// if masterAddr != "" {
	// 	stateLock.Lock()
	// 	state = StateWaitingHelloMaster
	// 	stateLock.Unlock()

	// 	logger.Println("Connecting to master at ", masterAddr, ", wont start until connected and told to start")
	// 	var err error
	// 	SlaveClient, err = slave.ConnectToMaster(&SlaveImpl{}, masterAddr)
	// 	if err != nil {
	// 		logger.WithError(err).Error("Failed connecting to master")
	// 		os.Exit(1)
	// 	}
	// } else {
	// 	stateLock.Lock()
	// 	state = StateRunningNoMaster
	// 	stateLock.Unlock()

	// 	InitPlugins()

	// 	logger.Println("Running normally without a master")
	// 	go ShardManager.Start()
	// 	go MonitorLoading()
	// }

	// for _, p := range common.Plugins {
	// 	starter, ok := p.(BotStarterHandler)
	// 	if ok {
	// 		starter.StartBot()
	// 		logger.Debug("Ran StartBot for ", p.Name())
	// 	}
	// }
}

func SetupStandalone() {
	shardCount, err := ShardManager.GetRecommendedCount()
	if err != nil {
		panic("Failed getting shard count: " + err.Error())
	}
	totalShardCount = shardCount

	EventLogger.init(shardCount)
	go EventLogger.run()

	processShards = make([]int, totalShardCount)
	for i := 0; i < totalShardCount; i++ {
		processShards[i] = i
	}

	err = common.RedisPool.Do(radix.FlatCmd(nil, "SET", "yagpdb_total_shards", shardCount))
	if err != nil {
		logger.WithError(err).Error("failed setting shard count")
	}
}

func InitPlugins() {
	pubsub.AddHandler("bot_status_changed", func(evt *pubsub.Event) {
		updateAllShardStatuses()
	}, nil)

	// Initialize all plugins
	for _, plugin := range common.Plugins {
		if initBot, ok := plugin.(BotInitHandler); ok {
			initBot.BotInit()
		}
	}

	// Initialize all plugins late
	for _, plugin := range common.Plugins {
		if initBot, ok := plugin.(LateBotInitHandler); ok {
			initBot.LateBotInit()
		}
	}

	if common.Statsd != nil {
		go goroutineLogger()
	}

	go loopCheckAdmins()
	watchMemusage()
}

var stopOnce sync.Once

func StopAllPlugins(wg *sync.WaitGroup) {
	stopOnce.Do(func() {
		for _, v := range common.Plugins {
			stopper, ok := v.(BotStopperHandler)
			if !ok {
				continue
			}
			wg.Add(1)
			logger.Debug("Calling bot stopper for: ", v.PluginInfo().Name)
			go stopper.StopBot(wg)
		}

		close(stopRunCheckAdmins)
	})
}

func Stop(wg *sync.WaitGroup) {
	StopAllPlugins(wg)
	ShardManager.StopAll()
	wg.Done()
}

func GuildCountsFunc() []int {
	numShards := ShardManager.GetNumShards()
	result := make([]int, numShards)
	State.RLock()
	for _, v := range State.Guilds {
		shard := (v.ID >> 22) % int64(numShards)
		result[shard]++
	}
	State.RUnlock()

	return result
}

// Standard implementation of the GatewayIdentifyRatelimiter
type identifyRatelimiter struct {
	ch   chan bool
	once sync.Once
}

func (rl *identifyRatelimiter) RatelimitIdentify() {
	const key = "yagpdb.gateway.identify.limit"
	for {
		var resp string
		err := common.RedisPool.Do(radix.Cmd(&resp, "SET", key, "1", "EX", "5", "NX"))
		if err != nil {
			logger.WithError(err).Error("failed ratelimiting gateway")
			time.Sleep(time.Second)
			continue
		}

		if resp == "OK" {
			return // success
		}

		// otherwise a identify was sent by someone else last 5 seconds
		time.Sleep(time.Second)
	}
}

func goroutineLogger() {
	t := time.NewTicker(time.Second * 10)
	for {
		<-t.C

		num := runtime.NumGoroutine()
		common.Statsd.Gauge("yagpdb.numgoroutine", float64(num), nil, 1)
	}
}<|MERGE_RESOLUTION|>--- conflicted
+++ resolved
@@ -53,14 +53,7 @@
 )
 
 func setup() {
-<<<<<<< HEAD
-	_, err := common.PQ.Exec(DBSchema)
-	if err != nil {
-		logger.WithError(err).Fatal("failed initializing db schema")
-	}
-=======
 	common.InitSchema(DBSchema, "core_bot")
->>>>>>> e6e4acb5
 
 	discordgo.IdentifyRatelimiter = &identifyRatelimiter{}
 
