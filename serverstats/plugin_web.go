--- conflicted
+++ resolved
@@ -88,11 +88,7 @@
 
 	conf, err := GetConfig(r.Context(), activeGuild.ID)
 	if err != nil {
-<<<<<<< HEAD
-		log.WithError(err).Error("Failed retrieving stats config")
-=======
 		web.CtxLogger(r.Context()).WithError(err).Error("Failed retrieving stats config")
->>>>>>> f6b7049e
 		w.WriteHeader(http.StatusInternalServerError)
 		return nil
 	}
