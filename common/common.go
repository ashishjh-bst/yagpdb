package common

import (
	"database/sql"
	"fmt"
	"github.com/jinzhu/gorm"
	_ "github.com/jinzhu/gorm/dialects/postgres"
	"github.com/jonas747/discordgo"
	"github.com/jonas747/yagpdb/common/fixedpool"
	"github.com/mediocregopher/radix.v2/pool"
	"github.com/mediocregopher/radix.v2/redis"
	// "github.com/mediocregopher/radix.v2/pool"
	"github.com/sirupsen/logrus"
	"github.com/volatiletech/sqlboiler/boil"
	stdlog "log"
	"os"
)

const (
<<<<<<< HEAD
	VERSIONMAJOR = 0
	VERSIONMINOR = 30
	VERSIONPATCH = 8
	Testing      = false // Disables stuff like command cooldowns
=======
	VERSIONMAJOR = 1
	VERSIONMINOR = 0
	VERSIONPATCH = 0
	Testing      = true // Disables stuff like command cooldowns
>>>>>>> e591dd3e
)

var (
	VERSIONNUMBER = fmt.Sprintf("%d.%d.%d", VERSIONMAJOR, VERSIONMINOR, VERSIONPATCH)
	VERSION       = VERSIONNUMBER + " Testing"

	GORM *gorm.DB
	PQ   *sql.DB

	// RedisPool   *pool.Pool
	RedisPool redisPool

	BotSession *discordgo.Session
	BotUser    *discordgo.User
	Conf       *CoreConfig

	RedisPoolSize = 25
)

// Initalizes all database connections, config loading and so on
func Init() error {

	stdlog.SetOutput(&STDLogProxy{})
	stdlog.SetFlags(0)

	if Testing {
		logrus.SetLevel(logrus.DebugLevel)
	}

	config, err := LoadConfig()
	if err != nil {
		return err
	}
	Conf = config

	BotSession, err = discordgo.New(config.BotToken)
	if err != nil {
		return err
	}
	BotSession.MaxRestRetries = 3

	err = connectRedis(config.Redis)
	if err != nil {
		return err
	}

	err = connectDB(config.PQHost, config.PQUsername, config.PQPassword, "yagpdb")
	if err != nil {
		panic(err)
	}

	BotUser, err = BotSession.UserMe()
	if err != nil {
		panic(err)
	}

	return err
}

func InitTest() {
	testDB := os.Getenv("YAGPDB_TEST_DB")
	if testDB == "" {
		return
	}

	err := connectDB("localhost", "postgres", "123", testDB)
	if err != nil {
		panic(err)
	}
}

func connectRedis(addr string) (err error) {
	// RedisPool, err = pool.NewCustom("tcp", addr, 25, redis.)
	if os.Getenv("YAGPDB_LEGACY_REDIS_POOL") != "" {
		logrus.Info("Using legacy redis pool")
		RedisPool, err = pool.NewCustom("tcp", addr, RedisPoolSize, RedisDialFunc)
	} else {
		logrus.Info("Using new redis pool, set YAGPDB_LEGACY_REDIS_POOL=yes if it's broken")
		RedisPool, err = fixedpool.NewCustom("tcp", addr, RedisPoolSize, redis.Dial)
	}

	if err != nil {
		logrus.WithError(err).Fatal("Failed initilizing redis pool")
	}

	return
}

func connectDB(host, user, pass, dbName string) error {
	if host == "" {
		host = "localhost"
	}

	db, err := gorm.Open("postgres", fmt.Sprintf("host=%s user=%s dbname=%s sslmode=disable password='%s'", host, user, dbName, pass))
	GORM = db
	PQ = db.DB()
	boil.SetDB(PQ)
	if err == nil {
		PQ.SetMaxOpenConns(5)
	}

	return err
}

type redisPool interface {
	Cmd(cmd string, args ...interface{}) *redis.Resp
	Put(conn *redis.Client)
	Get() (*redis.Client, error)
}<|MERGE_RESOLUTION|>--- conflicted
+++ resolved
@@ -17,17 +17,10 @@
 )
 
 const (
-<<<<<<< HEAD
-	VERSIONMAJOR = 0
-	VERSIONMINOR = 30
-	VERSIONPATCH = 8
-	Testing      = false // Disables stuff like command cooldowns
-=======
 	VERSIONMAJOR = 1
 	VERSIONMINOR = 0
 	VERSIONPATCH = 0
-	Testing      = true // Disables stuff like command cooldowns
->>>>>>> e591dd3e
+	Testing      = false // Disables stuff like command cooldowns
 )
 
 var (
