package common

import (
	"database/sql"
	"fmt"
	"github.com/Sirupsen/logrus"
	"github.com/jinzhu/gorm"
	_ "github.com/jinzhu/gorm/dialects/postgres"
	"github.com/jonas747/discordgo"
	"github.com/mediocregopher/radix.v2/pool"
	"github.com/vattle/sqlboiler/boil"
	stdlog "log"
	"os"
)

const (
	VERSIONMAJOR = 0
<<<<<<< HEAD
	VERSIONMINOR = 21
	VERSIONPATCH = 7
=======
	VERSIONMINOR = 22
	VERSIONPATCH = 0
>>>>>>> 8bfce5ad

	Testing = true // Disables stuff like command cooldowns
	// Testing = true // Disables stuff like command cooldowns
)

var (
	VERSIONNUMBER = fmt.Sprintf("%d.%d.%d", VERSIONMAJOR, VERSIONMINOR, VERSIONPATCH)
	VERSION       = VERSIONNUMBER + " Dev"

	GORM        *gorm.DB
	PQ          *sql.DB
	RedisPool   *pool.Pool
	DSQLStateDB *sql.DB

	BotSession *discordgo.Session
	Conf       *CoreConfig
)

// Initalizes all database connections, config loading and so on
func Init() error {

	stdlog.SetOutput(&STDLogProxy{})
	stdlog.SetFlags(0)

	if Testing {
		logrus.SetLevel(logrus.DebugLevel)
	}

	config, err := LoadConfig()
	if err != nil {
		return err
	}
	Conf = config

	BotSession, err = discordgo.New(config.BotToken)
	if err != nil {
		return err
	}
	BotSession.MaxRestRetries = 3

	err = connectRedis(config.Redis)
	if err != nil {
		return err
	}

	err = connectDB(config.PQUsername, config.PQPassword)

	return err
}

func connectRedis(addr string) (err error) {
	// RedisPool, err = pool.NewCustom("tcp", addr, 25, redis.)
	RedisPool, err = pool.NewCustom("tcp", addr, 25, RedisDialFunc)
	if err != nil {
		logrus.WithError(err).Fatal("Failed initilizing redis pool")
	}
	return
}
func connectDB(user, pass string) error {
	db, err := gorm.Open("postgres", fmt.Sprintf("host=localhost user=%s dbname=yagpdb sslmode=disable password=%s", user, pass))
	GORM = db
	PQ = db.DB()
	boil.SetDB(PQ)
	if err == nil {
		PQ.SetMaxOpenConns(5)
	}

	if os.Getenv("YAGPDB_SQLSTATE_ADDR") != "" {
		logrus.Info("Using special sql state db")
		addr := os.Getenv("YAGPDB_SQLSTATE_ADDR")
		user := os.Getenv("YAGPDB_SQLSTATE_USER")
		pass := os.Getenv("YAGPDB_SQLSTATE_PW")
		dbName := os.Getenv("YAGPDB_SQLSTATE_DB")

		db, err := sql.Open("postgres", fmt.Sprintf("host=%s user=%s dbname=%s sslmode=disable password=%s", addr, user, dbName, pass))
		if err != nil {
			DSQLStateDB = PQ
			return err
		}

		DSQLStateDB = db

	} else {
		DSQLStateDB = PQ
	}

	return err
}<|MERGE_RESOLUTION|>--- conflicted
+++ resolved
@@ -15,15 +15,10 @@
 
 const (
 	VERSIONMAJOR = 0
-<<<<<<< HEAD
-	VERSIONMINOR = 21
-	VERSIONPATCH = 7
-=======
 	VERSIONMINOR = 22
 	VERSIONPATCH = 0
->>>>>>> 8bfce5ad
 
-	Testing = true // Disables stuff like command cooldowns
+	Testing = false // Disables stuff like command cooldowns
 	// Testing = true // Disables stuff like command cooldowns
 )
 
