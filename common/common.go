package common

//go:generate sqlboiler --no-hooks psql

import (
	"database/sql"
	"fmt"
	stdlog "log"
	"math/rand"
	"net"
	"net/http"
	"os"
	"strings"
	"time"

	"github.com/DataDog/datadog-go/statsd"
	"github.com/jinzhu/gorm"
	_ "github.com/jinzhu/gorm/dialects/postgres"
	"github.com/jonas747/discordgo"
	"github.com/jonas747/retryableredis"
	"github.com/jonas747/yagpdb/common/basicredispool"
	"github.com/sirupsen/logrus"
	"github.com/volatiletech/sqlboiler/boil"
)

const (
	VERSIONMAJOR = 1
	VERSIONMINOR = 19
	VERSIONPATCH = 19
)

var (
	VERSIONNUMBER = fmt.Sprintf("%d.%d.%d", VERSIONMAJOR, VERSIONMINOR, VERSIONPATCH)
	VERSION       = VERSIONNUMBER

	GORM *gorm.DB
	PQ   *sql.DB

	RedisPool *basicredispool.Pool

	BotSession *discordgo.Session
	BotUser    *discordgo.User

	RedisPoolSize = 10

	Statsd *statsd.Client

	Testing = os.Getenv("YAGPDB_TESTING") != ""

	CurrentRunCounter int64

	NodeID string

	// if your compile failed at this line, you're likely not compiling for 64bit, which is unsupported.
	_ interface{} = ensure64bit

	logger = GetFixedPrefixLogger("common")
)

// Initalizes all database connections, config loading and so on
func Init() error {
	rand.Seed(time.Now().UnixNano())

	stdlog.SetOutput(&STDLogProxy{})
	stdlog.SetFlags(0)

	if Testing {
		logrus.SetLevel(logrus.DebugLevel)
	}

	err := LoadConfig()
	if err != nil {
		return err
	}

	err = setupGlobalDGoSession()
	if err != nil {
		return err
	}

	ConnectDatadog()

	err = connectRedis(ConfRedis.GetString())
	if err != nil {
		return err
	}

	db := "yagpdb"
	if ConfPQDB.GetString() != "" {
		db = ConfPQDB.GetString()
	}

	err = connectDB(ConfPQHost.GetString(), ConfPQUsername.GetString(), ConfPQPassword.GetString(), db)
	if err != nil {
		panic(err)
	}

	logger.Info("Retrieving bot info....")
	BotUser, err = BotSession.UserMe()
	if err != nil {
		panic(err)
	}
	BotSession.State.User = &discordgo.SelfUser{
		User: BotUser,
	}

	err = RedisPool.Do(retryableredis.Cmd(&CurrentRunCounter, "INCR", "yagpdb_run_counter"))
	if err != nil {
		panic(err)
	}

	logger.Info("Initializing core schema")
	InitSchemas("core_configs", CoreServerConfDBSchema)

	return err
}

func GetBotToken() string {
	token := ConfBotToken.GetString()
	if !strings.HasPrefix(token, "Bot ") {
		token = "Bot " + token
	}
	return token
}

func setupGlobalDGoSession() (err error) {

	BotSession, err = discordgo.New(GetBotToken())
	if err != nil {
		return err
	}

	maxCCReqs := ConfMaxCCR.GetInt()
	if maxCCReqs < 1 {
		maxCCReqs = 25
	}

	logger.Info("max ccr set to: ", maxCCReqs)

	BotSession.MaxRestRetries = 5
	BotSession.Ratelimiter.MaxConcurrentRequests = maxCCReqs

	innerTransport := &http.Transport{
		Proxy: http.ProxyFromEnvironment,
		DialContext: (&net.Dialer{
			Timeout:   10 * time.Second,
			KeepAlive: 10 * time.Second,
			DualStack: true,
		}).DialContext,
		MaxIdleConns:          100,
		IdleConnTimeout:       90 * time.Second,
		MaxIdleConnsPerHost:   maxCCReqs,
		TLSHandshakeTimeout:   5 * time.Second,
		ExpectContinueTimeout: 1 * time.Second,
	}

	if ConfDisableKeepalives.GetBool() {
		innerTransport.DisableKeepAlives = true
		logger.Info("Keep alive connections to REST api for discord is disabled, may cause overhead")
	}

	BotSession.Client.HTTPClient.Transport = &LoggingTransport{Inner: innerTransport}

	return nil
}

func ConnectDatadog() {
	if ConfDogStatsdAddress.GetString() == "" {
		logger.Warn("No datadog info provided, not connecting to datadog aggregator")
		return
	}

	client, err := statsd.New(ConfDogStatsdAddress.GetString())
	if err != nil {
		logger.WithError(err).Error("Failed connecting to dogstatsd, datadog integration disabled")
		return
	}

	if NodeID != "" {
		client.Tags = append(client.Tags, "node:"+NodeID)
	}

	Statsd = client

}

func InitTest() {
	testDB := os.Getenv("YAGPDB_TEST_DB")
	if testDB == "" {
		return
	}

	err := connectDB("localhost", "postgres", "123", testDB)
	if err != nil {
		panic(err)
	}
}

func connectRedis(addr string) (err error) {
	RedisPool, err = basicredispool.NewPool(RedisPoolSize, &retryableredis.DialConfig{
		Network: "tcp",
		Addr:    addr,
		OnReconnect: func(err error) {
			if err == nil {
				return
			}

			logrus.WithError(err).Warn("[core] redis reconnect triggered")
			if Statsd != nil {
				Statsd.Incr("yagpdb.redis.reconnects", nil, 1)
			}
		},
		OnRetry: func(err error) {
			logrus.WithError(err).Warn("[core] redis retrying failed action")
			if Statsd != nil {
				Statsd.Incr("yagpdb.redis.retries", nil, 1)
			}
		},
	})

	return
}

func connectDB(host, user, pass, dbName string) error {
	if host == "" {
		host = "localhost"
	}

	db, err := gorm.Open("postgres", fmt.Sprintf("host=%s user=%s dbname=%s sslmode=disable password='%s'", host, user, dbName, pass))
	GORM = db
	PQ = db.DB()
	boil.SetDB(PQ)
	if err == nil {
		PQ.SetMaxOpenConns(3)
	}
	GORM.SetLogger(&GORMLogger{})

	return err
<<<<<<< HEAD
=======
}

func initSchema(schema string, name string) {
	if confNoSchemaInit.GetBool() {
		return
	}

	_, err := PQ.Exec(schema)
	if err != nil {
		UnlockRedisKey("schema_init")
		logger.WithError(err).Fatal("failed initializing postgres db schema for ", name)
	}

	return
}

func InitSchemas(name string, schemas ...string) {
	if err := BlockingLockRedisKey("schema_init", time.Minute*10, 60*60); err != nil {
		panic(err)
	}

	defer UnlockRedisKey("schema_init")

	for i, v := range schemas {
		actualName := fmt.Sprintf("%s[%d]", name, i)
		initSchema(v, actualName)
	}

	return
>>>>>>> e6191bb6
}<|MERGE_RESOLUTION|>--- conflicted
+++ resolved
@@ -236,36 +236,4 @@
 	GORM.SetLogger(&GORMLogger{})
 
 	return err
-<<<<<<< HEAD
-=======
-}
-
-func initSchema(schema string, name string) {
-	if confNoSchemaInit.GetBool() {
-		return
-	}
-
-	_, err := PQ.Exec(schema)
-	if err != nil {
-		UnlockRedisKey("schema_init")
-		logger.WithError(err).Fatal("failed initializing postgres db schema for ", name)
-	}
-
-	return
-}
-
-func InitSchemas(name string, schemas ...string) {
-	if err := BlockingLockRedisKey("schema_init", time.Minute*10, 60*60); err != nil {
-		panic(err)
-	}
-
-	defer UnlockRedisKey("schema_init")
-
-	for i, v := range schemas {
-		actualName := fmt.Sprintf("%s[%d]", name, i)
-		initSchema(v, actualName)
-	}
-
-	return
->>>>>>> e6191bb6
 }