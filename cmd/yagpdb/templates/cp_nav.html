{{define "cp_nav_top"}}
<div class="navbar-header">
    <button type="button" class="navbar-toggle" data-toggle="collapse" data-target=".navbar-collapse">
        <span class="sr-only">Toggle navigation</span>
        <span class="icon-bar"></span>
        <span class="icon-bar"></span>
        <span class="icon-bar"></span>
    </button>
    <a class="navbar-brand" {{if .ActiveGuild}} href="/cp/{{.ActiveGuild.ID}}/stats"{{else}} href="/cp/"{{end}}>YAGPDB <small>alpha</small>{{if .ActiveGuild}}<b> {{.ActiveGuild.Name}}</b>{{end}}</a>

</div>
<!-- /.navbar-header -->

<ul class="nav navbar-top-links navbar-right">
    <!-- /.dropdown -->
    <li>
        <a href="https://discord.gg/0vYlUK2XBKldPSMY"><i class="fa fa-info-circle fa-fw"></i><span class="nav-button-desc">YAGPDB Server</span></a>
    </li>
    <li>
        <a href="/cp"><i class="fa fa-newspaper-o fa-fw"></i><span class="nav-button-desc"> v{{.Version}}</span></a>
    </li>
    {{if .ManagedGuilds}}
    <li class="dropdown">
        <a class="dropdown-toggle" data-toggle="dropdown" href="#">
            <i class="fa fa-folder-open  fa-lg fa-fw"></i><span class="nav-button-desc">{{if .ActiveGuild}}{{.ActiveGuild.Name}}{{else}}Select a server{{end}}</span><i class="fa fa-caret-down"></i>
        </a>
        <ul class="dropdown-menu dropdown-user">    
            <li class="dropdown-close"><a href="#">Close dropdown</a></li>
            {{$clientid := .ClientID}}
            {{$host := .Host}}
            {{range $index, $element := .ManagedGuilds -}}
            <li>
                {{if $element.Connected -}}
                <a href="/cp/{{$element.ID}}/stats"><i class="fa fa-magic fa-fw"></i>{{$element.Name}}</a>
                {{- else -}}
                <a href="https://discordapp.com/oauth2/authorize?client_id={{$clientid}}&scope=bot&permissions=535948311&guild_id={{$element.ID}}&response_type=code&redirect_uri={{urlquery "https://"}}{{$host}}{{urlquery "/cp"}}"><i class="fa fa-plus fa-fw"></i>{{$element.Name}} (Not added to server)</a>
                {{- end}}
            </li>
            {{- end}}
        </ul>
        <!-- /.dropdown-user -->
    </li>
    {{end}}
    {{if .User}}
    <li class="dropdown">
        <a class="dropdown-toggle" data-toggle="dropdown" href="#">
            <i class="fa fa-user fa-fw"></i><span class="nav-button-desc">{{adjective | title}} {{.User.Username}}</span><i class="fa fa-caret-down"></i>
        </a>
        <ul class="dropdown-menu dropdown-user">
            <li class="dropdown-close"><a href="#">Close dropdown</a></li>
            <li><a href=""><i class="fa fa-user fa-fw"></i> Flip a table</a>
            </li>
            <li><a href=""><i class="fa fa-gear fa-fw"></i> Smell</a>
            </li>
            <li class="divider"></li>
            <li><a href="/logout"><i class="fa fa-sign-out fa-fw"></i> Logout</a>
            </li>
        </ul>
        <!-- /.dropdown-user -->
    </li>
    {{else}}
    <li>
        <a href="/login?goto={{urlquery .RequestURI}}"><i class="fa fa-user fa-fw"></i><span class="nav-button-desc"> Login you {{adjective}} goose.</span></a>
    </li>
    {{end}}
    <!-- /.dropdown -->
</ul>
<!-- /.navbar-top-links -->
{{end}}

{{define "cp_nav_sidebar"}}
<div id="sidebar-wrapper">
<div class="navbar-default sidebar" id="nav-sidebar" role="navigation">
    <div class="sidebar-nav navbar-collapse">
        <ul class="nav" id="side-menu">
            {{if and .ActiveGuild .IsAdmin}}
            <li>
                <a class="nav-link" href="/cp/{{.ActiveGuild.ID}}/stats" ><i class="fa fa-dashboard fa-fw"></i> Stats</a>
            </li>
            <li>
                <a class="nav-link" href="/cp/{{.ActiveGuild.ID}}/cplogs" ><i class="fa fa-tree fa-fw"></i> Controlpanel Logs</a>
            </li>
            <li>
                <a href="#"><i class="fa fa-bullseye fa-fw"></i>Commands<span class="fa arrow"></span></a>
                <ul class="nav nav-second-level">
                    <li>
                        <a class="nav-link" href="/cp/{{.ActiveGuild.ID}}/commands/settings">Command settings</a>
                    </li>
                    <li>
                        <a class="nav-link" href="/cp/{{.ActiveGuild.ID}}/customcommands">Custom Commands</a>
                    </li>
                </ul>
                <!-- /.nav-second-level -->
            </li>
            <li>
                <a href="#"><i class="fa fa-exclamation fa-fw"></i> Notifications &amp; Feeds <span class="label label-success">New!</span><span class="fa arrow"></span></a>
                <ul class="nav nav-second-level">
                    <li>
                        <a class="nav-link" href="/cp/{{.ActiveGuild.ID}}/notifications/general">General</a>
                    </li>
                    <li>
                        <a class="nav-link" href="/cp/{{.ActiveGuild.ID}}/reddit">Reddit</a>
                    </li>
                    <li>
                        <a class="nav-link" href="/cp/{{.ActiveGuild.ID}}/youtube">Youtube <span class="label label-success">New!</span></a>
                    </li>
                    <li>
                        <a class="nav-link" href="/cp/{{.ActiveGuild.ID}}/streaming">Streaming</a>
                    </li>
                </ul>
                <!-- /.nav-second-level -->
            </li>
            <li>
                <a href="#"><i class="fa fa-bolt fa-fw"></i> Tools &amp; Utilities<span class="fa arrow"></span></a>
                <ul class="nav nav-second-level">
                    <li>
                        <a class="nav-link" href="/cp/{{.ActiveGuild.ID}}/moderation">Moderation</a>
                    </li>
                    <li>
                        <a class="nav-link" href="/cp/{{.ActiveGuild.ID}}/automod">Automoderator</a>
                    </li>
                    <li>
                        <a class="nav-link" href="/cp/{{.ActiveGuild.ID}}/autorole">Autorole &amp; role commands</a>
                    </li>
                    <li>
                        <a class="nav-link" href="/cp/{{.ActiveGuild.ID}}/logging/">Logging</a>
                    </li>
                </ul>
                <!-- /.nav-second-level -->
            </li>
            <li>
                <a href="#"><i class="fa fa-trophy fa-fw"></i> Fun <span class="fa arrow"></span></a>
                <ul class="nav nav-second-level">
                    <li>
                        <a class="nav-link" href="/cp/{{.ActiveGuild.ID}}/reputation">Reputation</a>
                    </li>
                    <li>
                        <a class="nav-link" href="/cp/{{.ActiveGuild.ID}}/soundboard/">Soundboard</a>
                    </li>
                </ul>
                <!-- /.nav-second-level -->
            </li>
            {{end}}
            <!-- Docs -->
            {{template "docs-nav" .}}
        </ul>
    </div>
    <!-- /.sidebar-collapse -->
</div>
<!-- /.navbar-static-side -->
</div>
<div id="nav-footer">
<<<<<<< HEAD
    <!-- <p>Buy this space for 1$/day - <a href="mailto:jonasr747@gmail.com">jonasr747@gmail.com</a></p> -->
    <!-- <p><i>(Image by the amazing Tashi)</i></p> -->
    <!-- <a href="https://www.youtube.com/watch?v=kxopViU98Xo" target="_blank"><img src="/static/img/ad_placeholder.png" id="nav-footer-img"></img></a> -->
    <p><i>(ad by br0wni3#6344)</i></p>
    <img src="/static/img/ad_image.jpg" id="nav-footer-img"></img>
<!--     <p><a href="https://docs.google.com/forms/d/e/1FAIpQLSdWheZWEtyNBF8EZS8f-oH9RiuOw-WOoylFMJ4o0LuoGtUzJg/viewform?usp=sf_link">Would you be okay with an ad showing up here?</a></p>
=======
    <p>Buy this space for 1$/day (around 8k views weekly, increasing cost soon) - <a href="mailto:jonasr747@gmail.com">jonasr747@gmail.com</a></p>
    <p><i>(Image by the amazing Tashi)</i></p>
    <a href="https://www.youtube.com/watch?v=kxopViU98Xo" target="_blank"><img src="/static/img/ad_placeholder.png" id="nav-footer-img"></img></a>
    <!-- <p><i>(ad by br0wni3#6344)</i></p> -->
    <!-- <img src="/static/img/ad_image.jpg" id="nav-footer-img"></img> -->
<!--     <p><a href="https://docs.google.com/forms/d/e/1FAIpQLSdWheZWEtyNBF8EZS8f-oH9RiuOw-WOoylFMJ4o0LuoGtUzJg/viewform?usp=sf_link">Would you be okay with an ad showing up here?</a></p>
>>>>>>> f6b7049e
 --></div>
{{end}}

{{define "cp_nav"}}
<!-- Navigation -->
<nav class="navbar navbar-default maybe-nav-fixed-top" role="navigation" style="margin-bottom: 0">
    {{template "cp_nav_top" .}}
    {{template "cp_nav_sidebar" .}}
</nav>
<div id="page-wrapper">
<!-- {{if and .ActiveGuild .User .IsAdmin}}
{{else}}
{{end}}
<div id="public-wrapper">
 -->{{end}}<|MERGE_RESOLUTION|>--- conflicted
+++ resolved
@@ -150,22 +150,14 @@
 <!-- /.navbar-static-side -->
 </div>
 <div id="nav-footer">
-<<<<<<< HEAD
-    <!-- <p>Buy this space for 1$/day - <a href="mailto:jonasr747@gmail.com">jonasr747@gmail.com</a></p> -->
-    <!-- <p><i>(Image by the amazing Tashi)</i></p> -->
-    <!-- <a href="https://www.youtube.com/watch?v=kxopViU98Xo" target="_blank"><img src="/static/img/ad_placeholder.png" id="nav-footer-img"></img></a> -->
-    <p><i>(ad by br0wni3#6344)</i></p>
-    <img src="/static/img/ad_image.jpg" id="nav-footer-img"></img>
-<!--     <p><a href="https://docs.google.com/forms/d/e/1FAIpQLSdWheZWEtyNBF8EZS8f-oH9RiuOw-WOoylFMJ4o0LuoGtUzJg/viewform?usp=sf_link">Would you be okay with an ad showing up here?</a></p>
-=======
     <p>Buy this space for 1$/day (around 8k views weekly, increasing cost soon) - <a href="mailto:jonasr747@gmail.com">jonasr747@gmail.com</a></p>
     <p><i>(Image by the amazing Tashi)</i></p>
     <a href="https://www.youtube.com/watch?v=kxopViU98Xo" target="_blank"><img src="/static/img/ad_placeholder.png" id="nav-footer-img"></img></a>
     <!-- <p><i>(ad by br0wni3#6344)</i></p> -->
     <!-- <img src="/static/img/ad_image.jpg" id="nav-footer-img"></img> -->
 <!--     <p><a href="https://docs.google.com/forms/d/e/1FAIpQLSdWheZWEtyNBF8EZS8f-oH9RiuOw-WOoylFMJ4o0LuoGtUzJg/viewform?usp=sf_link">Would you be okay with an ad showing up here?</a></p>
->>>>>>> f6b7049e
- --></div>
+ -->
+ </div>
 {{end}}
 
 {{define "cp_nav"}}
